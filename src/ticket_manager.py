--- conflicted
+++ resolved
@@ -468,26 +468,17 @@
             logger = logging.getLogger().getChild(self.remove_expired.__name__)
             sqlite_client = src.sqlite.SQLiteClient(self.sqlite)
             rows = sqlite_client.select_rows(
-<<<<<<< HEAD
-                "timestamp", ("date('now', '-3 day')",)
-=======
                 column="timestamp",
                 parameters=("date('now', '-3 day')",),
                 operator="<="
->>>>>>> 6d9c016c
             )
             tickets = [src.ticket.Ticket.get_ticket(row) for row in rows]
             counter = 0
             for ticket in tickets:
                 if ticket.flag == "pending":
-<<<<<<< HEAD
-                    os.unlink(ticket.archive)
-                    sqlite_client.delete("ticket", [(ticket.id_)])
-=======
                     logger.info("remove expired ticket %s", ticket.id_)
                     os.unlink(ticket.archive)
                     sqlite_client.delete("ticket", [(ticket.id_,)])
->>>>>>> 6d9c016c
                     ticket.flag = "deleted"
                     self.dump_ticket(ticket)
                     self.sendmail(ticket, "expired")
