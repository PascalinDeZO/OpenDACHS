--- conflicted
+++ resolved
@@ -33,12 +33,8 @@
 import urllib.parse
 
 # third party imports
-<<<<<<< HEAD
-import warcio
-=======
 import bs4
 import warcio.capture_http
->>>>>>> 71e598d2
 import cfscrape
 
 # library specific imports
